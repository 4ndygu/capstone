from django.urls import path, re_path, include
from django.views.generic import TemplateView
from django.contrib.auth import views as auth_views
from rest_framework import routers, permissions
from drf_yasg.views import get_schema_view
from drf_yasg import openapi

from capapi.views import api_views, user_views, doc_views, viz_views
from capapi.forms import LoginForm


router = routers.DefaultRouter()
router.register('cases', api_views.CaseViewSet)
router.register('citations', api_views.CitationViewSet)
router.register('jurisdictions', api_views.JurisdictionViewSet)
router.register('courts', api_views.CourtViewSet)
router.register('volumes', api_views.VolumeViewSet)
router.register('reporters', api_views.ReporterViewSet)

schema_view = get_schema_view(
    openapi.Info(
        title="CAP API",
        default_version='v1',
        description="United States Caselaw",
        terms_of_service="https://capapi.org/terms",
        contact=openapi.Contact(email="lil@law.harvard.edu"),
    ),
    validators=['flex', 'ssv'],
    public=True,
    permission_classes=(permissions.AllowAny,),
)

urlpatterns = [
    ### pages ###
    path('', doc_views.home, name='home'),
    path('terms', TemplateView.as_view(template_name='terms-of-use.html', extra_context={'hide_footer': True}), name='terms'),
    path('robots.txt', TemplateView.as_view(template_name='robots.txt', content_type='text/plain'), name='robots'),

    ### api ###
    path('api/v1/', include(router.urls)),
    # convenience pattern: catch all citations, redirect in CaseViewSet's retrieve
    re_path(r'^api/v1/cases/(?P<id>[0-9A-Za-z\s\.]+)/$', api_views.CaseViewSet.as_view({'get': 'retrieve'}), name='casemetadata-get-cite'),

    ### user account pages ###
    path('accounts/register/', user_views.register_user, name='register'),
    path('accounts/verify-user/<int:user_id>/<activation_nonce>/', user_views.verify_user, name='verify-user'),
    # override default Django login view to use custom LoginForm
    path('accounts/login/', auth_views.LoginView.as_view(form_class=LoginForm), name='login'),
    path('accounts/', include('django.contrib.auth.urls')),  # logout, password change, password reset
    path('accounts/detail/', user_views.user_details, name='user-details'),
    path('accounts/resend-verification/', user_views.resend_verification, name='resend-verification'),

    ### data views ###
    path('data/', viz_views.totals_view, name='totals_view'),
    path('data/details/', viz_views.details_view, name='jurisdiction_details'),

    ### Swagger/OpenAPI/ReDoc ###
    re_path(r'^swagger(?P<format>\.json|\.yaml)$', schema_view.without_ui(cache_timeout=None), name='schema-json'),
    re_path(r'^swagger/$', schema_view.with_ui('swagger', cache_timeout=None), name='schema-swagger-ui'),
    re_path(r'^redoc/$', schema_view.with_ui('redoc', cache_timeout=None), name='schema-redoc'),

<<<<<<< HEAD
    path('data', doc_views.data, name='data'),

    ### bulk data ###
    path('bulk-access/download/<str:jur>/<str:filename>', user_views.bulk_download, name='bulk-download'),
    path('bulk-access/', user_views.bulk, name='bulk-data'),
=======
>>>>>>> 72dd7cbd
]<|MERGE_RESOLUTION|>--- conflicted
+++ resolved
@@ -59,12 +59,7 @@
     re_path(r'^swagger/$', schema_view.with_ui('swagger', cache_timeout=None), name='schema-swagger-ui'),
     re_path(r'^redoc/$', schema_view.with_ui('redoc', cache_timeout=None), name='schema-redoc'),
 
-<<<<<<< HEAD
-    path('data', doc_views.data, name='data'),
-
     ### bulk data ###
     path('bulk-access/download/<str:jur>/<str:filename>', user_views.bulk_download, name='bulk-download'),
     path('bulk-access/', user_views.bulk, name='bulk-data'),
-=======
->>>>>>> 72dd7cbd
 ]