--- conflicted
+++ resolved
@@ -227,17 +227,9 @@
                     page.cases.set(alto_barcode_to_case_map[alto_barcode])
 
             for spare_case in existing_case_ids:
-<<<<<<< HEAD
-                print("Whoa! Spare Case! {}".format(spare_case))
                 r.sadd("spare_cases_{}".format(vol_entry['barcode']), spare_case)
 
             for spare_page in existing_page_ids:
-                print("Whoa! Spare Page! {}".format(spare_page))
-=======
-                r.sadd("spare_cases_{}".format(vol_entry['barcode']), spare_case)
-
-            for spare_page in existing_page_ids:
->>>>>>> 9d1fcfb2
                 r.sadd("spare_pages_{}".format(vol_entry['barcode']), spare_page)
 
     except IntegrityError as e:
