--- conflicted
+++ resolved
@@ -27,10 +27,7 @@
     resultsShown: false,
     first_result_number: null,
     exposeAuthorCitesToField: false,
-<<<<<<< HEAD
     exposeDynamicCitesToField: [],
-=======
->>>>>>> 6f008cd3
     last_result_number: null,
     showLoading: false,
     previousPageCursor: null,
@@ -178,7 +175,6 @@
         error: null,
         value_when_searched: null
       },
-<<<<<<< HEAD
       cites_to__: {
         value: [],
         default_value: [],
@@ -191,8 +187,6 @@
         value_when_searched: null,
         dynamic_field: true,
       },
-=======
->>>>>>> 6f008cd3
     },
     ordering: {
       value: "relevance",
@@ -321,7 +315,6 @@
       }  
       state.fields[name].highlight_explainer = false;
     },
-<<<<<<< HEAD
     exposeFields(state, {field_to_change, value}) {
       if (field_to_change === 'author') {
         return state.exposeAuthorCitesToField = true;
@@ -345,14 +338,6 @@
         }
       }
     }
-=======
-    exposeAuthorCitesTo(state, author_field) {
-      if (author_field === true) {
-        return state.exposeAuthorCitesToField = true;
-      }
-      return state.exposeAuthorCitesToField;
-    },
->>>>>>> 6f008cd3
   },
   getters: {
     hitcount: state => state.hitcount,
@@ -371,10 +356,7 @@
     search_error: state => state.search_error,
     ordering: state => state.ordering,
     exposeAuthorCitesToField: state => state.exposeAuthorCitesToField,
-<<<<<<< HEAD
     getExposeDynamicCitesToField: state => state.exposeDynamicCitesToField,
-=======
->>>>>>> 6f008cd3
     urls: state => state.urls,
     api_root: state => state.urls.api_root,
     download_size: state => state.download_size,
