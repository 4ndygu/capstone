@import 'bootstrap/functions';
@import 'bootstrap/variables';
@import 'bootstrap/mixins';
@import 'bootstrap/forms';
@import "no-select";

@import "base.scss";
@import "floating-labels";
@import "footer/black";

// overrides
@import "labs-chronolawgic/base.scss";
@import "labs-chronolawgic/modal.scss";

.top-menu {
  display: grid;
  grid-template-areas: "caselaw other-events";
  grid-template-columns:  70% 30%;
<<<<<<< HEAD

  .zoom-section {
    grid-area: other-events;
    background-color: $color-gray;
    text-align: right;
=======

  .zoom-section {
    grid-area: other-events;
    background-color: $color-gray;
    text-align: right;
  }

  .zoom-toggles {
    position: fixed;
    right: 0.5em;
  }
}

.header-section {
  height: 100px;
  padding: 0.5em;

  h4 {
    font-family: $font-serif;
    font-weight: $font-weight-semibold;
    font-size: 24px;
>>>>>>> 2361ba3b
  }
}

<<<<<<< HEAD
.header-section {
  height: 100px;
  padding: 0.5em;
  &:first-child {
    border-right: 1px solid $color-black;
  }
  h4 {
    font-family: $font-serif;
    font-weight: $font-weight-semibold;
    font-size: 24px;
  }

  #timeline-title {
    width: 370px;
  }

  .zoom-toggle {
    width: 55px;
    height: 55px;
    background-color: $color-white;
    margin-right: 0;
    cursor: pointer;
    &:hover, &:focus {
      background-color: $highlight;
    }
=======
  #timeline-title {
    width: 370px;
  }

  .zoom-toggle {
    width: 55px;
    height: 55px;
    background-color: $color-white;
    margin-right: 0;
    cursor: pointer;

    &:hover, &:focus {
      background-color: $highlight;
    }

>>>>>>> 2361ba3b
    svg {
      display: block;
      margin: auto;
      top: 25%;
      position: relative;
      fill: $color-violet;
    }
  }
}

#timeline {
  background-color: $color-gray;
  padding: 0;
  .timeline-section-titles {
    display: grid;
    grid-template-areas: "caselaw other-events";
    grid-template-columns:  70% 30%;
    h6 {
      font-family: $font-monospace;
      font-weight: $font-weight-semibold;
      padding: 0.3em 0.4em;
      border-top: 1px solid $color-black;
      border-bottom: 1px solid $color-black;
      margin-bottom: 0;
    }
    .caselaw-section {
      text-align: right;
      background-color: $color-white;
      h6 {
        width: 90px;
        float: right;
        border-left: 1px solid $color-black;
      }
    }
    .other-events-section {
      h6 {
        width: 80px;
        background-color: $color-white;
        border-right: 1px solid $color-black;
      }
    }
  }
}

.incidental {
  background-color: white;
}

main#main-app {
  font-family: $font-monospace;

  section#timeline {
    grid-area: timeline;
    padding-top: 0;
  }

  div.year {
    max-width: 6fr;
    width: 100%;
    display: grid;
    grid-template-areas: "incidental years spans .";
    grid-template-columns: 65% 10% 10% 15%;
    min-height: 4rem;
    font-size: 18px;

    div.incidental {
      grid-area: incidental;
      justify-content: end;
      display: flex;
    }

    article.case {
      cursor: pointer;
      font-family: $font-serif;
      line-height: $line-height-sm;
      font-size: $font-size-sm;
      background-color: $color-white;
      border: 1px solid $color-black;
      width: 20rem;
      height: 130px;
      padding: 0.5rem 0.75rem;
      margin: 0.5rem;
      align-self: end;

      &:hover, &:focus, &:active {
        background-color: $highlight;
      }
    }

    header {
      grid-area: casename;
      display: grid;
      grid-template-columns: 90% 10%;
      grid-template-areas: "name link";
      font-size: 1.3em;
      line-height: 1.2em;
      padding: 0;
    }

    .case-link {
      svg {
        fill: $color-violet;
      }

      &:hover, &:focus, &:active {
        svg {
          fill: $color-black;
        }
      }
    }

    section.subhead {
      padding: 0;
      grid-area: subhead;
      font-weight: $font-weight-black;
      font-size: 0.75rem;
    }

    section.desc {
      padding: 0;
      grid-area: desc;
      overflow: hidden;
      text-overflow: ellipsis;
      font-size: 0.8em;
      line-height: 1.3em;
      text-transform: none;
      max-height: 8em;
    }

    div.year_scale {
      grid-area: years;
      font-family: $font-family-monospace;
      display: grid;
      grid-template-areas: "left-line year right-line";
      grid-template-columns: 1fr 1fr 1fr;

      div {
        display: flex;
        justify-content: center;
        align-content: center;
        flex-direction: column;
      }

      .year {
        text-align: center;

        .left-top, .left-bottom {
          height: 100%;
          width: 50%;
          background: white;
          border-right: 1px solid $color-black;
        }

        span {
          background-color: $color-white;
          padding-left: 0.2em;
          padding-right: 0.2em;
        }
      }


      .left-line {
        hr {
          width: 0.8rem;
        }
<<<<<<< HEAD
=======

>>>>>>> 2361ba3b
        .btn-add-event {
          padding: 3px;
        }
      }

      .left-line {
        grid-area: left-line;
        background-color: white;

        hr {
          border-top: 1px solid $color-black;
        }
      }

      .right-line {
        grid-area: right-line;
      }
    }

    .event_col {
      min-width: 1rem;
      background-color: $color-gray;
    }

    div.spans {
      padding-left: 2rem;
      grid-area: spans;
      display: grid;
      grid-template-areas: "ec_1 ec_2 ec_3 ec_4 ec_5 ec_6 ec_7 ec_8 ec_9 ec_10 ec_11 ec_12";
      grid-template-columns: 1fr 1fr 1fr 1fr 1fr 1fr 1fr 1fr 1fr 1fr 1fr 1fr;
      background-color: $color-gray;
    }

    .fill {
      height: 100%;
      width: 100%;
      margin: 0;
      border: 0;
      padding: 0;
      cursor: pointer;
    }

    .ec_1 {
      grid-area: ec_1;
    }

    .ec_2 {
      grid-area: ec_2;
    }

    .ec_3 {
      grid-area: ec_3;
    }

    .ec_4 {
      grid-area: ec_4;
    }

    .ec_5 {
      grid-area: ec_5;
    }

    .ec_6 {
      grid-area: ec_6;
    }

    .ec_7 {
      grid-area: ec_7;
    }

    .ec_8 {
      grid-area: ec_8;
    }

    .ec_9 {
      grid-area: ec_9;
    }

    .ec_10 {
      grid-area: ec_10;
    }

    .ec_11 {
      grid-area: ec_11;
    }

    .ec_12 {
      grid-area: ec_12;
    }
  }

  div.year.placeholder {
    div.year_scale {
      .year {
        cursor: pointer;

        span {
          padding-bottom: .3rem;
        }
      }

      .left-line {
        hr {
          display: none;
        }
      }
    }
  }
}


main.admin {
  #timeline {
    background-color: $color-white;
  }

  .other-events-section {
    padding-top: 0.35em;
    padding-left: 0.35em;
    background-color: transparent;

    .icon-link {
      padding: 0.8em;
    }
  }

  h3 {
    font-weight: bold;
    margin-bottom: 2rem;
  }

  .timeline {
    max-width: 6fr;
    width: 100%;
    display: grid;
    grid-template-areas: ". title subhead edit save"
                         ". description numbers delete ."
                         ". description . . .";
    grid-template-columns: 20% 25% 20% 5% 25%;
    min-height: 4rem;
    margin-top: 2rem;
    grid-gap: 1rem;
  }

  .numbers {
    grid-area: numbers;
    display: grid;
    grid-template-areas: "id_label case_count_label event_count_label"
                         "id case_count event_count";
    grid-template-columns: 1fr 1fr 1fr;

    .id_label {
      grid-area: id_label;
    }

    .case_count {
      grid-area: case_count;
    }

    .event_count {
      grid-area: event_count;
    }

    font-family: $font-sans-serif;
    font-size: $font-size-sm;
  }

  .label {
    font-weight: $font-weight-black;
    text-transform: uppercase;
    color: $color-violet-gray-dark;
  }

  .edit {
    grid-area: edit;
  }

  .delete {
    grid-area: delete;
  }

  .save {
    grid-area: save;
  }

  .title {
    grid-area: title;
    font-weight: $font-weight-semibold;
    text-transform: uppercase;
  }

  .description {
    grid-area: description;
    font-family: $font-sans-serif;
    font-size: $font-size-sm;
    display: grid;
    grid-template-areas: "description_label"
                         "description_text";

    .description_text {
      grid-area: description_text;
    }

    .description_label {
      grid-area: description_label;
    }
  }

  .subhead {
    grid-area: subhead;
    font-family: $font-sans-serif;
    font-size: $font-size-sm;
    display: grid;
    grid-template-areas: "subhead_label"
                         "subhead_text";

    .subhead_text {
      grid-area: subhead_text;
    }

    .subhead_label {
      grid-area: subhead_label;
    }
  }

  .btn-edit {
    grid-area: button-one;
  }

  .btn-delete {
    grid-area: button-two;
  }

  .btn-hidden {
    grid-area: button-one;
  }

  .btn-create {
    grid-area: button-two;
  }
}

.event-preview {
  margin-left: -10em;
  z-index: 9999;
  font-family: $font-serif;
  height: 8em;
  width: 12em;
  overflow-y: scroll;
  word-break: break-word;
  background-color: white;
  position: relative;
  @include media-breakpoint-up(lg) {
    margin-left: -5em;
  }

  h5 {
    font-family: $font-serif;
    font-size: 19px;
    padding: 0.2em 0.5em;
  }

  p {
    padding: 0.2em 0.5em;
    font-size: 15px;
    line-height: 19px;
  }

  .close {
    padding-right: 0.2em;
  }
}<|MERGE_RESOLUTION|>--- conflicted
+++ resolved
@@ -16,18 +16,11 @@
   display: grid;
   grid-template-areas: "caselaw other-events";
   grid-template-columns:  70% 30%;
-<<<<<<< HEAD
 
   .zoom-section {
     grid-area: other-events;
     background-color: $color-gray;
     text-align: right;
-=======
-
-  .zoom-section {
-    grid-area: other-events;
-    background-color: $color-gray;
-    text-align: right;
   }
 
   .zoom-toggles {
@@ -44,11 +37,11 @@
     font-family: $font-serif;
     font-weight: $font-weight-semibold;
     font-size: 24px;
->>>>>>> 2361ba3b
-  }
-}
-
-<<<<<<< HEAD
+
+  }
+}
+
+
 .header-section {
   height: 100px;
   padding: 0.5em;
@@ -74,23 +67,7 @@
     &:hover, &:focus {
       background-color: $highlight;
     }
-=======
-  #timeline-title {
-    width: 370px;
-  }
-
-  .zoom-toggle {
-    width: 55px;
-    height: 55px;
-    background-color: $color-white;
-    margin-right: 0;
-    cursor: pointer;
-
-    &:hover, &:focus {
-      background-color: $highlight;
-    }
-
->>>>>>> 2361ba3b
+
     svg {
       display: block;
       margin: auto;
@@ -256,10 +233,6 @@
         hr {
           width: 0.8rem;
         }
-<<<<<<< HEAD
-=======
-
->>>>>>> 2361ba3b
         .btn-add-event {
           padding: 3px;
         }
@@ -358,6 +331,7 @@
 
         span {
           padding-bottom: .3rem;
+          //background-color: transparent;
         }
       }
 
