--- conflicted
+++ resolved
@@ -1,13 +1,4 @@
-<<<<<<< HEAD
-from django.urls import path, re_path, include
-from rest_framework import routers, permissions
-from drf_yasg.views import get_schema_view
-from drf_yasg import openapi
-=======
 from django.urls import path
-from django.views.generic import TemplateView
->>>>>>> bdbf8278
-
 from capapi.views import viz_views
 
 
