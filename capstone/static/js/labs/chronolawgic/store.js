--- conflicted
+++ resolved
@@ -484,20 +484,12 @@
 });
 
 store.generateUUID = () => {
-<<<<<<< HEAD
     // https://stackoverflow.com/a/2117523/2247227
     return 'xxxxxxxxxx'.replace(/[xy]/g, function (c) {
         let r = Math.random() * 16 | 0, v = c === 'x' ? r : (r & 0x3 | 0x8);
         return v.toString(16);
     });
 }
-=======
-            // https://stackoverflow.com/a/2117523/2247227
-            return 'xxxxxxxxxx'.replace(/[xy]/g, function (c) {
-                let r = Math.random() * 16 | 0, v = c === 'x' ? r : (r & 0x3 | 0x8);
-                return v.toString(16);
-            });
-        };
->>>>>>> ff5d01bd
+
 
 export default store;