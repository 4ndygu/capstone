--- conflicted
+++ resolved
@@ -21,11 +21,7 @@
 from capapi.serializers import CaseDocumentSerializer
 from capapi.middleware import add_cache_header
 from capdb import models
-<<<<<<< HEAD
-from capdb.models import Citation, normalize_cite
-=======
 from capdb.models import Citation, CaseMetadata
->>>>>>> 12bab553
 from capdb.storages import ngram_kv_store_ro
 from user_data.models import UserHistory
 
@@ -67,199 +63,6 @@
     queryset = models.Citation.objects.order_by('pk')
 
 
-<<<<<<< HEAD
-class CAPFiltering(FilteringFilterBackend):
-    def get_filter_query_params(self, request, view):
-        def lc_values(values):
-            return [value.lower() for value in values if isinstance(value, str)]
-
-        def tokenize(filter_values):
-            # takes each entry in filter_values and splits them on non alphanumeric characters into separate entries
-            return [s for current_term in filter_values for s in re.split(r'[^a-zA-Z0-9]+', current_term) if s]
-
-        query_params = super().get_filter_query_params(request, view)
-
-        for suffix in ['min', 'max']:
-            date_param = 'decision_date_{}'.format(suffix)
-            if date_param in query_params:
-                if not re.match(r'\d\d\d\d-\d\d-\d\d', query_params[date_param]['values'][0]):
-                    raise exceptions.ParseError('Invalid date format: must be YYYY-MM-DD')
-
-        if 'cite' in query_params:
-            query_params['cite']['values'] = [normalize_cite(cite) for cite in
-                                              lc_values(query_params['cite']['values']) ]
-
-        if 'court_id' in query_params:
-            query_params['court_id']['values'] = [ court_id for court_id
-                                                   in query_params['court_id']['values'] if court_id.isdigit() ]
-            if len(query_params['court_id']['values']) < 1:
-                del query_params['court_id']
-
-        if 'name' in query_params:
-            query_params['name']['values'] = lc_values(tokenize(query_params['name']['values']))
-            query_params['name']['lookup'] = 'in'
-
-        if 'name_abbreviation' in query_params:
-            query_params['name_abbreviation']['values'] = lc_values(tokenize(query_params['name_abbreviation']['values']))
-            query_params['name_abbreviation']['lookup'] = 'in'
-
-        if 'court' in query_params:
-            query_params['court']['values'] = lc_values(query_params['court']['values'])
-
-        if 'jurisdiction' in query_params:
-            query_params['jurisdiction']['values'] = lc_values(query_params['jurisdiction']['values'])
-
-        if 'docket_number' in query_params:
-            query_params['docket_number']['values'] = lc_values(tokenize(query_params['docket_number']['values']))
-
-        return query_params
-
-    def to_html(self, request, queryset, view):
-        """ This makes the html that goes inside the filters modal in the browsable API. Returns HTML string."""
-
-        query_params = self.get_filter_query_params(request, view)
-        filter_values = { param_name: param_data['values'] for param_name, param_data in query_params.items() }
-
-        # this is for the content of the dropdown menus for jurisdiction, court, and reporter
-        options = {}
-        options['jurisdiction'] = [ {
-                'value': jurisdiction[0],
-                'label': jurisdiction[1],
-                'selected': 'selected' if 'jurisdiction' in filter_values
-                                          and jurisdiction[0] in filter_values['jurisdiction'] else ''
-                }
-            for jurisdiction in filters.jur_choices]
-
-        options['court'] = [ {
-                'value': court[0],
-                'label': court[1],
-                'selected': 'selected' if 'court' in filter_values and court[0] in filter_values['court'] else ''
-                }
-            for court in filters.court_choices]
-        options['reporter'] = [{
-            'value': str(reporter[0]),
-            'label': reporter[1],
-            'selected': 'selected' if 'reporter' in filter_values
-                                      and str(reporter[0]) in filter_values['reporter'] else ''
-            }
-            for reporter in filters.reporter_choices]
-
-        # For fields that look better with custom labels
-        labels = {
-                  'reporter': 'Reporter Series',
-                  'decision_date_min': 'Earliest Decision Date (Format YYYY-MM-DD)',
-                  'decision_date_max': 'Latest Decision Date (Format YYYY-MM-DD)',
-                  'cite': 'Citation',
-                  'docket_number': 'Docket Number (contains)',
-                  'id': 'ID',
-                  'court_id': 'Court ID'
-                  }
-
-        # this creates a dictionary that holds each field and data about it
-        fields = OrderedDict()
-        fields['cite']= {}
-        fields['name_abbreviation']= {}
-        fields['jurisdiction']= {}
-        fields['reporter']= {}
-        fields['decision_date_min']= {}
-        fields['decision_date_max']= {}
-        fields['docket_number']= {}
-        fields['court']= {}
-        fields['court_id']= {}
-        fields['search']= {}
-        fields['full_case']= {}
-        fields['body_format']= {}
-
-        for f in view.filter_fields:
-            if f not in fields:
-                if f == 'decision_date' or f == 'id' or f == 'name':
-                    continue
-                fields[f] = {}
-
-            fields[f]['id'] = f
-
-            if f.endswith('id'):
-                fields[f]['type'] = 'number'
-                fields[f]['step'] = 'any'
-            elif f not in options:
-                fields[f]['type'] = 'text'
-
-            if f in options:
-                fields[f]['options'] = options[f]
-            else:
-                fields[f]['value'] = ''
-
-            if f in filter_values:
-                fields[f]['value'] = ' '.join(filter_values[f])
-
-            fields[f]['label'] = labels[f] if f in labels else f.replace('_', ' ').title()
-
-        # full_case and body_format aren't part of the filters so I add them separately
-        full_case = True if 'full_case' in request.GET and request.GET['full_case'] != '' else False
-        fields['full_case'] = {
-            'id': 'full_case',
-            'label': 'Include full case text or just metadata?',
-            'options': [
-                {'value': 'true',
-                 'label': 'Full case text',
-                 'selected': 'selected' if  full_case else '',
-                 },
-                {'value': '',
-                 'label': 'Just metadata (default)',
-                 'selected': '' if  full_case else 'selected',
-                 }]
-        }
-
-        body_format = request.GET['body_format'] if 'body_format' in request.GET else ''
-        fields['body_format'] = {
-            'id': 'body_format',
-            'label': 'Format for case text (applies only if including case text):',
-            'options': [
-                {'value': 'text',
-                 'label': 'Text Only (default)',
-                 'selected': 'selected' if body_format == 'text' or body_format == '' else '',
-                 },
-                {'value': 'html',
-                 'label': 'HTML',
-                 'selected': 'selected' if body_format == 'html' else '',
-                 },
-                {'value': 'xml',
-                 'label': 'XML',
-                 'selected': 'selected' if body_format == 'xml' else '',
-                 }]
-        }
-
-        # search is also separate from a filter, so it needs to be added separately
-        fields['search'] = {
-            'id': 'search',
-            'value': request.query_params.get('search', ''),
-            'label': 'Full-Text Search',
-            'type': 'search'
-        }
-
-        template = loader.get_template('rest_framework/filters/cases.html')
-        return template.render({'fields': fields })
-
-class CAPFTSFilter(SimpleQueryStringSearchFilterBackend):
-    def filter_queryset(self, request, queryset, view):
-        # ignores empty searches
-        if 'search' in request.GET and request.GET['search'] is not '':
-            queryset = super().filter_queryset(request, queryset, view)
-        return queryset
-
-    search_param = 'search'
-
-class CAPOrderingFilterBackend(OrderingFilterBackend):
-    @classmethod
-    def transform_ordering_params(cls, ordering_params, ordering_fields):
-        # changes relevance to -relevance (and vice versa) to avoid the rather unintuitive reverse-relevance sort
-        # when sort=relevance
-        return super(OrderingFilterBackend, cls).transform_ordering_params(
-            ['relevance' if sort == '-relevance' else '-relevance' if sort == 'relevance' else sort for sort in ordering_params],
-            ordering_fields)
-
-=======
->>>>>>> 12bab553
 class CaseDocumentViewSet(BaseDocumentViewSet):
     """The CaseDocument view."""
 
@@ -414,7 +217,7 @@
         # we redirect to /cases/?cite=casecitation
         id = kwargs[self.lookup_field]
         if re.search(r'\D', id):
-            normalized_cite = normalize_cite(id)
+            normalized_cite = Citation.normalize_cite(id)
             query_string = urllib.parse.urlencode(dict(self.request.query_params, cite=normalized_cite), doseq=True)
             new_url = reverse('cases-list') + "?" + query_string
             return HttpResponseRedirect(new_url)
