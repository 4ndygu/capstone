--- conflicted
+++ resolved
@@ -280,24 +280,7 @@
         },
 
         lastYear: (state) => {
-<<<<<<< HEAD
             return state.lastYear;
-=======
-            if (state.cases.length === 0 && state.events.length === 0) {
-                return 0
-            }
-            let last_event_year = 0;
-            let last_case_year = 0;
-            if (state.events.length) {
-                last_event_year = state.events.reduce((max, e) =>
-                    new Date(e.end_date).getUTCFullYear() > max ? new Date(e.end_date).getUTCFullYear() : max, new Date(state.events[0].end_date).getUTCFullYear());
-            }
-            if (state.cases.length) {
-                last_case_year = state.cases.reduce((max, e) =>
-                    new Date(e.decision_date).getUTCFullYear() > max ? new Date(e.decision_date).getUTCFullYear() : max, new Date(state.cases[0].decision_date).getUTCFullYear());
-            }
-            return last_case_year > last_event_year ? last_case_year : last_event_year;
->>>>>>> 61971f22
         },
         events: (state) => {
             return state.events.sort((a, b) => (a.start_date > b.start_date) ? 1 : -1)
