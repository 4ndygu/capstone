--- conflicted
+++ resolved
@@ -7,24 +7,16 @@
       <div class="header-section zoom-section">
         <div class="empty-space"></div>
         <ul class="inline-list zoom-toggles">
-<<<<<<< HEAD
-          <li class="list-inline-item zoom-toggle zoom-in">
-            <maximize-icon></maximize-icon>
-          </li>
-          <li class="list-inline-item zoom-toggle zoom-out">
-=======
           <li class="list-inline-item zoom-toggle zoom-in" @click="$store.commit('toggleMinimized')">
             <maximize-icon></maximize-icon>
           </li>
           <li class="list-inline-item zoom-toggle zoom-out" @click="$store.commit('toggleMinimized')">
->>>>>>> 2361ba3b
             <minimize-icon></minimize-icon>
           </li>
         </ul>
       </div>
     </div>
     <section id="timeline">
-<<<<<<< HEAD
       <div class="row timeline-section-titles">
         <div class="caselaw-section">
           <h6>CASELAW</h6>
@@ -35,12 +27,9 @@
           </div>
         </div>
       </div>
-      <div v-for="(year_data, idx) in years" v-bind:key="'year_' + idx">
-        <year :year_data="year_data" :year_value="idx" v-if="idx >= $store.getters.firstYear"></year>
-      </div>
-=======
-        <year v-for="(year_data, idx) in years" v-bind:key="'year_' + idx" :year_data="year_data" :year_value="idx"></year>
->>>>>>> 2361ba3b
+      <year v-for="(year_data, idx) in years" v-bind:key="'year_' + idx"
+            :year_data="year_data"
+            :year_value="idx"></year>
     </section>
 
     <!-- ALL MODALS -->
@@ -171,12 +160,22 @@
 
         // if there were cases and events last year but none this year, we want to mark it so we can add a placeholder
         if (newCases.length + newEvents.length > 0) {
-          this.$set(this.years[year], 'involvesAnyItem', true )
-        }
-        else if (year > firstYear) {
+          this.$set(this.years[year], 'involvesAnyItem', true)
+        } else if (year > firstYear) {
+          //eslint-disable-next-line
           const lastYearECount = this.$store.getters.eventByStartYear(year - 1).length;
+          if (year === 1950) {
+            console.log("lastYearECount", lastYearECount)
+          }
           const lastYearCCount = this.$store.getters.casesByYear(year - 1).length;
-          this.$set(this.years[year], 'firstYearNoNewItems', lastYearECount + lastYearCCount > 0 )
+          if (year === 1950) {
+            console.log("lastYearCCount", lastYearCCount)
+          }
+
+          this.$set(this.years[year], 'firstYearNoNewItems', lastYearECount + lastYearCCount > 0)
+          if (year === 1950) {
+            this.$set(this.years[year], 'firstYearNoNewItems', true)
+          }
         }
 
         if (newEvents.length > 0) {
@@ -186,15 +185,13 @@
                 let length = new Date(evt.end_date).getUTCFullYear() - new Date(evt.start_date).getUTCFullYear();
                 for (let event_year = 0; event_year <= length; event_year++) { // fill in the years on that track with the event
                   this.$set(this.years[year + event_year].event_list, track_index, evt);
-                  this.$set(this.years[year + event_year], 'involvesAnyItem', true )
+                  this.$set(this.years[year + event_year], 'involvesAnyItem', true)
                 }
                 return false // break
               }
             }
           });
         }
-        
-        
       }
     },
   },
