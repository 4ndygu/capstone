--- conflicted
+++ resolved
@@ -15,14 +15,8 @@
 const store = new Vuex.Store({
     state: {
         choices: importChoices,
-<<<<<<< HEAD
         requestStatus: 'nominal', // can be nominal, success, error, or pending. Prone to race conditions, so use only for user feedback until its improved
         notificationMessage: null,
-=======
-        requestStatus: 'complete',
-        errorMessage: [],
-        statusMessage: [],
->>>>>>> ab2ea036
         urls: { // Doing this the long way to make it a little easier to see what's going on.
             chronolawgic_api_create: importUrls.chronolawgic_api_create,
             chronolawgic_api_retrieve: importUrls.chronolawgic_api_retrieve,
