--- conflicted
+++ resolved
@@ -151,11 +151,8 @@
       h2oURL: '',
       useOriginalURLs: false,
       showLoading: false,
-<<<<<<< HEAD
       missingCases: [],
       currentLocation: '',
-=======
->>>>>>> 3ad87ab0
     }
   },
   methods: {
