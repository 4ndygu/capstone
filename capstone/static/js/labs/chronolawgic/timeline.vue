<template>
  <main id="main-app" ref="main-app-container" :class="{'mobile-event-expanded': $store.getters.mobileEventsExpanded }"
        @keyup.esc="handleEscape">
    <div class="container-full">
      <div class="row">
        <sidebar :class="{'expanded': sidebarShown}"></sidebar>
        <div id="timeline" :class="{'expanded': !sidebarShown}">

          <div class="top-menu">
            <button class="sidebar-toggle" role=”button”
                    :class="{'sidebar': sidebarShown}"
                    @click="sidebarShown = !sidebarShown">
              <chevron-right/>
            </button>

            <header :class="{ 'header-section': true, 'title': true, 'expanded': headerExpanded}">
              <h4 id="timeline-title" @click="toggleHeader()">{{ $store.state.title }}</h4>
              <div id="timeline-author">By {{ $store.state.author }}</div>

              <div id="timeline-description" v-if="$store.state.description" v-text="$store.state.description"
                   @click="toggleHeader()"></div>
            </header>
            <div class="header-section years"></div>
            <div :class="{'header-section': true, 'zoom-section': true, 'expanded': headerExpanded}">
              <div id="zoom-button-container">
                <ul class="inline-list toggles">
                  <li class="list-inline-item key"
                      v-if="$store.state.isAuthor || ($store.state.categories && $store.state.categories.length)"
                      @click="toggleKey"
                      data-target="#categories-modal"
                      :class="{'selected': keyShown}">
                    <key-icon></key-icon>
                  </li>
                  <li class="list-inline-item zoom-toggle zoom-in"
                      :class="{selectable: !$store.state.minimized}"
                      @click="$store.commit('toggleMinimized')">
                    <minimize-icon></minimize-icon>
                  </li>
                  <li class="list-inline-item zoom-toggle zoom-out"
                      :class="{selectable: $store.state.minimized}"
                      @click="$store.commit('toggleMinimized')">
                    <maximize-icon></maximize-icon>
                  </li>
                </ul>
                <categories v-if="keyShown"></categories>
              </div>

            </div>
          </div>
          <div class="year labels">
            <div class="incidental" @click="$store.commit('unExpandMobileEvents')">
            </div>
            <div class="year_scale">
              <div class="label_assembly">
                <button v-if="$store.state.isAuthor" type="button" id="top-add-cases-button"
                        @click="openModal(null, 'case')"
                        class="btn btn-tertiary btn-add-case"
                        data-toggle="modal"
                        data-target="#add-case-modal">
                  <add-icon></add-icon>
                </button>
                <h6 id="caselaw-label" @click="$store.commit('unExpandMobileEvents')">CASELAW</h6>
                <h6 id="events-label" @click="$store.commit('expandMobileEvents')">EVENTS</h6>
                <button v-if="$store.state.isAuthor" type="button" id="top-add-events-button"
                        @click="openModal(null, 'event')"
                        class="btn btn-tertiary btn-add-event"
                        data-toggle="modal"
                        data-target="#add-event-modal">
                  <add-icon></add-icon>
                </button>
              </div>
            </div>
            <div class="spans row" @click="$store.commit('expandMobileEvents')">
            </div>
          </div>
          <year v-for="(year_data, idx) in years" v-bind:key="'year_' + idx"
                :year_data="year_data"
                :year_value="idx"></year>
          <div v-if="$store.getters.empty === 'empty'" class="year welcome">
            <div v-if="$store.state.isAuthor && !this.$store.getters.isMobile" class="incidental">
              Welcome to your brand new timeline. Start adding content by clicking on the plus sign next to Cases or
              Events.
            </div>
            <div v-else-if="$store.state.isAuthor && this.$store.getters.isMobile" class="incidental">
              Welcome to your brand new timeline. We have not yet developed authorship mode for mobile devices. Please
              let us know if you'd like us to prioritize it.
            </div>
            <div v-else class="incidental">The author of this timeline has not yet added any cases or events.</div>
            <div class="year_scale">
            </div>
            <div class="spans">
            </div>
          </div>

        </div>
      </div>
    </div>
    <!-- ALL MODALS -->
    <add-case-modal v-if="showCase"
                    data-toggle="modal"
                    data-target="#add-case-modal"
                    :modal.sync="showCase"
                    :case="event"
                    :shown="showCase">
    </add-case-modal>
    <add-event-modal v-else-if="showEvent"
                     data-toggle="modal"
                     data-target="#add-event-modal"
                     :modal.sync="showEvent"
                     :event="event"
                     :shown="showEvent">
    </add-event-modal>
    <!-- if user is not author of timeline or on small screen, show readonly modal -->
    <readonly-modal
        v-if="showReadOnly"
        data-toggle="modal"
        data-target="#readonly-modal"
        :modal.sync="showReadOnly"
        :event="event"
        :shown="showReadOnly">
    </readonly-modal>
  </main>

</template>
<script>
import MinimizeIcon from '../../../../static/img/icons/minimize-2.svg';
import MaximizeIcon from '../../../../static/img/icons/maximize-2.svg';
import AddIcon from '../../../../static/img/icons/plus-circle.svg';
import KeyIcon from '../../../../static/img/icons/key.svg';
import AddCaseModal from './add-case-modal.vue';
import AddEventModal from './add-event-modal.vue';
import ReadonlyModal from './readonly-modal.vue';
import Year from './year';
import Categories from './categories.vue';
import Sidebar from './sidebar.vue';
import ChevronRight from '../../../../static/img/icons/chevron-right.svg';

import {EventBus} from "./event-bus.js";


export default {
  name: 'Timeline',
  components: {
    AddCaseModal,
    AddEventModal,
    AddIcon,
    KeyIcon,
    ReadonlyModal,
    Year,
    MinimizeIcon,
    MaximizeIcon,
    Categories,
    Sidebar,
    ChevronRight,
  },
  computed: {
    title() {
      return this.$store.state.title
    },
    stats() {
      return this.$store.getters.stats;
    }
  },
  data() {
    return {
      headerExpanded: false,
      checked: false,
      showCase: false,
      showEvent: false,
      showReadOnly: false,
      keyShown: false,
      years: {},
      event: null,
      windowWidth: window.innerWidth,
      sidebarShown: true
    }
  },
  watch: {
<<<<<<< HEAD
    '$store.state.title': function() { this.repopulateTimeline(); },
    '$store.state.events': function() { this.repopulateTimeline(); },
    '$store.state.cases': function() { this.repopulateTimeline(); },

=======
    title() {
      this.repopulateTimeline();
    },
    stats() {
      this.repopulateTimeline();
    },
>>>>>>> a1d768c9
    windowWidth(newWidth, oldWidth) {
      if (this.widthToBreakpoint(newWidth) !== this.widthToBreakpoint(oldWidth)) {
        this.$store.commit('setBreakPoint', this.widthToBreakpoint(newWidth));
      }
    },
  },
  methods: {
    check() {
      this.checked = !this.checked;
    },
    onResize() {
      this.windowWidth = window.innerWidth
    },
    openModal(item, typeOfItem) {
      this.showEvent = false;
      this.showCase = false;
      this.showReadOnly = false;
      this.event = null;

      if (item) {
        this.event = JSON.parse(JSON.stringify(item))
      }
      if (this.$store.state.isAuthor && !this.$store.getters.isMobile) {
        this.showEvent = typeOfItem === 'event';
        this.showCase = typeOfItem === 'case';
      } else {
        this.showReadOnly = true;
      }
    },
    closeModal() {
      this.showEvent = false;
      this.showCase = false;
      this.showReadOnly = false;
      this.event = null;
      EventBus.$emit('closeModal')
    },
    widthToBreakpoint(newWidth) {
      switch (true) {
        case (newWidth < 576):
          return "xs";
        case (newWidth < 768):
          return "sm";
        case (newWidth < 992):
          return "md";
        case (newWidth < 11200):
          return "lg";
        default:
          return "xl";
      }
    },
    toggleHeader() {
      if (this.$store.state.description || this.$store.state.title.length > 25)
        this.headerExpanded = !this.headerExpanded;
    },
    toggleKey() {
      this.keyShown = !this.keyShown;
    },
    toggleSidebar() {
      this.sidebarShown = !this.sidebarShown;
    },
    handleEscape() {
      this.closeModal();
    },
    repopulateTimeline() {
      /*
      there are certainly better ways to do this— this is just the way it came out for the MVP
       */
      this.years = {}
      const firstYear = this.$store.getters.firstYear;
      const finalYear = this.$store.getters.lastYear;
      // clear years
      this.years = {};

      // all the years need to be in place before the next loop because it does some logic based on future years
      for (let y = firstYear; y <= finalYear; y++) {
        this.$set(this.years, y, {
          case_list: [],
          event_list: Array(12).fill({}),
          firstYearNoNewItems: false,
          involvesAnyItem: false,
        })
      }

      for (let year = firstYear; year <= finalYear; year++) { // total range of timeline
        const newEvents = this.$store.getters.eventByStartYear(year); // events that start on this year
        const newCases = this.$store.getters.casesByYear(year); // cases that start on this year

        this.$set(this.years[year], 'case_list', newCases);

        // if there were cases and events last year but none this year, we want to mark it so we can add a placeholder
        if (newCases.length + newEvents.length > 0) {
          this.$set(this.years[year], 'involvesAnyItem', true)
        } else if (year > firstYear) {
          const lastYearECount = this.$store.getters.eventByStartYear(year - 1).length;
          const lastYearCCount = this.$store.getters.casesByYear(year - 1).length;
          this.$set(this.years[year], 'firstYearNoNewItems', lastYearECount + lastYearCCount > 0)
        }

        if (newEvents.length > 0) {
          newEvents.forEach((evt) => {
            for (let track_index = 0; track_index < 12; track_index++) {
              if (Object.keys(this.years[year].event_list[track_index]).length === 0) { // since the events are start-year sorted, if the track is empty on the first year, it'll be good for the rest
                let length = new Date(evt.end_date).getUTCFullYear() - new Date(evt.start_date).getUTCFullYear();
                for (let event_year = 0; event_year <= length; event_year++) { // fill in the years on that track with the event
                  this.$set(this.years[year + event_year].event_list, track_index, evt);
                  this.$set(this.years[year + event_year], 'involvesAnyItem', true)
                }
                return false // break
              }
            }
          });
        }
      }
    },
  },
  beforeDestroy() {
    window.removeEventListener('resize', this.onResize);
  },
  created() {
    EventBus.$on('openModal', (item, typeOfItem) => {
      this.openModal(item, typeOfItem);
    });
  },
  mounted() {
    this.$nextTick(() => {
      window.addEventListener('resize', this.onResize);
    });
    this.$store.commit('setBreakPoint', this.widthToBreakpoint(this.windowWidth))
  }
};
</script>


<style scoped>
</style><|MERGE_RESOLUTION|>--- conflicted
+++ resolved
@@ -176,19 +176,10 @@
     }
   },
   watch: {
-<<<<<<< HEAD
     '$store.state.title': function() { this.repopulateTimeline(); },
     '$store.state.events': function() { this.repopulateTimeline(); },
     '$store.state.cases': function() { this.repopulateTimeline(); },
 
-=======
-    title() {
-      this.repopulateTimeline();
-    },
-    stats() {
-      this.repopulateTimeline();
-    },
->>>>>>> a1d768c9
     windowWidth(newWidth, oldWidth) {
       if (this.widthToBreakpoint(newWidth) !== this.widthToBreakpoint(oldWidth)) {
         this.$store.commit('setBreakPoint', this.widthToBreakpoint(newWidth));
