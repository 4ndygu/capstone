version: '2'
services:
    db:
        build:
          context: ../services/docker
          dockerfile: extended-postgres.dockerfile
        image: capstone-postgres:0.1
        environment:
            POSTGRES_PASSWORD: password
        volumes:
          - db_data:/var/lib/postgresql/data:delegated
    redis:
        image: redis:4
#    rabbit:
#        # see https://github.com/dockerfile/rabbitmq/issues/22 if this should be persistent
#        hostname: rabbit
#        image: rabbitmq:latest
#        environment:
#            - RABBITMQ_DEFAULT_USER=admin
#            - RABBITMQ_DEFAULT_PASS=mypass
##        mem_limit: 128M
    elasticsearch:
        image: docker.elastic.co/elasticsearch/elasticsearch:6.8.5
        environment:
          - node.name=es01
          - bootstrap.memory_lock=true
          - "ES_JAVA_OPTS=-Xms1024m -Xmx1024m"
        ulimits:
          memlock:
            soft: -1
            hard: -1
        volumes:
          - esdata01:/usr/share/elasticsearch/data
        ports:
          - 9200:9200
    worker:
        build: .
<<<<<<< HEAD
        image: capstone:0.3.61-c4d288cb637f35224432374c580c5e9c
=======
        image: capstone:0.3.61-6209a9e06fa6fe75452f897f9c571bfc
>>>>>>> 638abed2
        volumes:
            # NAMED VOLUMES
            # Use a named, persistent volume so that the node_modules directory,
            # which is created during the image's build process, and which our
            # code presently expects to be nested inside the /app directory,
            # isn't wiped out when mounting our code.
            - node_modules:/app/node_modules:delegated
            # Use a delegated volume for this instance's redis (used by tests)
            # to hopefully smooth I/O performance issues. Necessary?
            - test_redis:/var/lib/redis:delegated
            # MOUNTS
            - .:/app
            - ../services:/services

        depends_on:
            - redis
            - db
        command: celery -A config worker --concurrency=4 --loglevel=info
        environment:
            # let Django load Docker-specific settings conditionally
            - DOCKERIZED=True
        extra_hosts:
          - "case.test:127.0.0.1"
          - "api.case.test:127.0.0.1"
    web:
        build: .
<<<<<<< HEAD
        image: capstone:0.3.61-c4d288cb637f35224432374c580c5e9c
=======
        image: capstone:0.3.61-6209a9e06fa6fe75452f897f9c571bfc
>>>>>>> 638abed2
        volumes:
            # NAMED VOLUMES
            - node_modules:/app/node_modules:delegated
            - test_redis:/var/lib/redis:delegated
            # MOUNTS
            - .:/app
            - ../services:/services
        depends_on:
            - redis
            - db
        command: /bin/bash
        tty: true
        environment:
            # let Django load Docker-specific settings conditionally
            - DOCKERIZED=True
        extra_hosts:
          - "case.test:127.0.0.1"
          - "api.case.test:127.0.0.1"
        ports:
            - "8000:8000"
            - "8080:8080"
#        mem_limit: 128M

volumes:
    db_data:
    node_modules:
    test_redis:
    esdata01:
      driver: local<|MERGE_RESOLUTION|>--- conflicted
+++ resolved
@@ -35,11 +35,7 @@
           - 9200:9200
     worker:
         build: .
-<<<<<<< HEAD
-        image: capstone:0.3.61-c4d288cb637f35224432374c580c5e9c
-=======
-        image: capstone:0.3.61-6209a9e06fa6fe75452f897f9c571bfc
->>>>>>> 638abed2
+        image: capstone:0.3.62-8b384d25432893a7a93125de6d1171b6
         volumes:
             # NAMED VOLUMES
             # Use a named, persistent volume so that the node_modules directory,
@@ -66,11 +62,7 @@
           - "api.case.test:127.0.0.1"
     web:
         build: .
-<<<<<<< HEAD
-        image: capstone:0.3.61-c4d288cb637f35224432374c580c5e9c
-=======
-        image: capstone:0.3.61-6209a9e06fa6fe75452f897f9c571bfc
->>>>>>> 638abed2
+        image: capstone:0.3.62-8b384d25432893a7a93125de6d1171b6
         volumes:
             # NAMED VOLUMES
             - node_modules:/app/node_modules:delegated
