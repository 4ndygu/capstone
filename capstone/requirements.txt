--- conflicted
+++ resolved
@@ -85,12 +85,7 @@
 moto==1.3.4
 mysqlclient==1.3.10
 openapi-codec==1.3.2      # via drf-yasg
-<<<<<<< HEAD
-paramiko==2.1.2           # via fabric3
-=======
 paramiko==2.4.1           # via fabric3
-pathlib2==2.3.2           # via pytest
->>>>>>> db46dff5
 pbr==4.2.0                # via mock
 pillow==5.2.0             # via img2pdf, reportlab
 pip-tools==2.0.1
@@ -128,11 +123,7 @@
 rjsmin==1.0.12            # via django-compressor
 ruamel.yaml==0.15.37      # via drf-yasg
 s3transfer==0.1.10        # via boto3
-<<<<<<< HEAD
-six==1.10.0               # via cryptography, django-extensions, docker, docker-pycreds, drf-yasg, fabric3, faker, flex, libsass, mock, more-itertools, moto, pip-tools, pyscss, pytest, python-dateutil, python-jose, responses, swagger-spec-validator, websocket-client
-=======
-six==1.10.0               # via bcrypt, cryptography, django-extensions, docker, docker-pycreds, drf-yasg, fabric3, faker, flex, libsass, mock, more-itertools, moto, pathlib2, pip-tools, pynacl, pyscss, pytest, python-dateutil, python-jose, responses, swagger-spec-validator, websocket-client
->>>>>>> db46dff5
+six==1.10.0               # via bcrypt, cryptography, django-extensions, docker, docker-pycreds, drf-yasg, fabric3, faker, flex, libsass, mock, more-itertools, moto, pip-tools, pynacl, pyscss, pytest, python-dateutil, python-jose, responses, swagger-spec-validator, websocket-client
 strict-rfc3339==0.7       # via flex
 swagger-spec-validator==2.1.0
 tornado==5.0.2            # via flower
