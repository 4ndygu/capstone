--- conflicted
+++ resolved
@@ -59,16 +59,5 @@
       this.$parent.repopulateTimeline();
     }
   },
-<<<<<<< HEAD
-=======
-  beforeMount() {
-    if (this.$store.getters.isMobile) {
-      this.dataTarget = '#readonly-modal'
-    } else if (this.$store.state.isAuthor) {
-      this.dataTarget = '#add-case-modal'
-    }
-  }
-
->>>>>>> 190b9f81
 }
 </script>
