import os
import pytest

from django.conf import settings
from django.test import Client
from django.core.management import call_command
from rest_framework.test import RequestsClient, APIRequestFactory

import fabfile
import capdb.storages

from .factories import *

### One-time database setup ###

# This is run once at database setup and data loaded here is available to all tests
# See http://pytest-django.readthedocs.io/en/latest/database.html#populate-the-database-with-initial-test-data
# Note that the documentation is currently misleading in that this function cannot create data (that seems to
# deleted with each test), but can set up things like functions and triggers.
@pytest.fixture(scope='session')
def django_db_setup(django_db_setup, django_db_blocker, redis_proc):
    with django_db_blocker.unblock():

        # set up postgres functions and triggers
        fabfile.update_postgres_env()


### file contents ###

@pytest.fixture
def unaltered_alto_xml():
    """ XML from an alto file we haven't modified at all. """
    with open(os.path.join(settings.BASE_DIR, 'test_data/unaltered_32044057891608_redacted_ALTO_00009_1.xml'), 'rb') as in_file:
        return in_file.read()


### Django json fixtures ###

@pytest.fixture
def load_user_data():
    call_command('loaddata', 'test_data/user_data.json')

@pytest.fixture
def load_tracking_tool_database():
    call_command('loaddata', 'test_data/tracking_tool.json', database='tracking_tool')


### Factory fixtures ###

@pytest.fixture
def auth_user(api_token):
    user = APIUserFactory()
    token = APITokenFactory(user=user)
    return user

@pytest.fixture
def case():
<<<<<<< HEAD
    return factories.setup_case()

@pytest.fixture
def citation():
    return factories.setup_citation()

@pytest.fixture
def jurisdiction():
    return factories.setup_jurisdiction()

@pytest.fixture
def court():
    return factories.setup_court()

@pytest.fixture
def reporter():
    return factories.setup_reporter()
=======
    return setup_case()
>>>>>>> 8aaf1788

@pytest.fixture
def client():
    return Client()

@pytest.fixture
def auth_client():
    return RequestsClient()

@pytest.fixture
def api_url():
    return "http://testserver" + settings.API_FULL_URL + "/"

@pytest.fixture
def api_request_factory():
    return APIRequestFactory()


### REDIS ###

@pytest.fixture
def redis_patch(request):
    import pytest_redis.factories

    capdb.storages.redis_client = pytest_redis.factories.redisdb('redis_proc', db=settings.REDIS_DEFAULT_DB)(request)
    capdb.storages.redis_ingest_client = pytest_redis.factories.redisdb('redis_proc', db=settings.REDIS_INGEST_DB)(request)
    return capdb.storages.redis_client, capdb.storages.redis_ingest_client


### DATA INGEST FIXTURES ###

@pytest.fixture
def ingest_metadata(load_tracking_tool_database):
    # reset caches
    Jurisdiction.reset_cache()
    Court.reset_cache()

    fabfile.ingest_metadata()

@pytest.fixture
def ingest_volumes(ingest_metadata, redis_patch):
    # patch redis client used by ingest_by_manifest
    import scripts.ingest_by_manifest
    scripts.ingest_by_manifest.redis_client, scripts.ingest_by_manifest.r = redis_patch

    fabfile.total_sync_with_s3()

@pytest.fixture
def ingest_volume_xml(ingest_volumes):
    return VolumeXML.objects.get(metadata__barcode='32044057892259')

@pytest.fixture
def ingest_case_xml(ingest_volume_xml):
    return CaseXML.objects.get(metadata__case_id='32044057892259_0001')

@pytest.fixture
def ingest_duplicative_case_xml(ingest_volumes):
    return CaseXML.objects.get(metadata__case_id='32044061407086_0001')

@pytest.fixture
def valid_mass_casebody_tag_rename():
    return [{"caseid":"32044057892259_0001","id":"b15-13","barcode":"32044057892259","content":"Appeal from the Circuit Court of Woodford County; the lion. T. M. Shaw, Judge, presiding."},
            {"caseid":"32044057891608_0001","id":"b17-14","barcode":"32044057891608","content":"* Justice Browne having decided this cause in the court below, gave no opinion."}]

@pytest.fixture
def invalid_mass_casebody_tag_rename():
    return [{"caseid":"32044057892259_0001","id":"b15-13","barcode":"32044057892259","content":"Appeal from the Circuit Court of Woodford County; the lion. T. M. Shaw, Judge, presiding."},
            {"caseid":"32044057891608_0001","id":"b17-14","barcode":"32044057891608","content":"* Justice Browne having decided this cause in the court below, gave no opinion."},
            {"caseid":"32044061407086_0001","id":"b178-7","barcode":"32044061407086","content":"Before ALDRICH, Chief Judge, Mc­ENTEE and COFFIN, Circuit Judges."}]<|MERGE_RESOLUTION|>--- conflicted
+++ resolved
@@ -46,36 +46,15 @@
 
 
 ### Factory fixtures ###
+@pytest.fixture
+def case():
+    return setup_case()
 
 @pytest.fixture
 def auth_user(api_token):
     user = APIUserFactory()
     token = APITokenFactory(user=user)
     return user
-
-@pytest.fixture
-def case():
-<<<<<<< HEAD
-    return factories.setup_case()
-
-@pytest.fixture
-def citation():
-    return factories.setup_citation()
-
-@pytest.fixture
-def jurisdiction():
-    return factories.setup_jurisdiction()
-
-@pytest.fixture
-def court():
-    return factories.setup_court()
-
-@pytest.fixture
-def reporter():
-    return factories.setup_reporter()
-=======
-    return setup_case()
->>>>>>> 8aaf1788
 
 @pytest.fixture
 def client():
