from collections import OrderedDict

from django.db import transaction
from django_elasticsearch_dsl_drf.utils import DictionaryProxy
from rest_framework import serializers
from rest_framework.reverse import reverse as api_reverse
from rest_framework.serializers import ListSerializer
from django_elasticsearch_dsl_drf.serializers import DocumentSerializer

from .models import SiteLimits
from .documents import CaseDocument
from capdb import models
from capweb.helpers import reverse
from user_data.models import UserHistory


class UserHistoryMixin:
    """
        Mixin because we have to apply this to the regular serializer and also the list serializer.
    """
    @property
    def data(self):
        """
            After serializing user history data, we have records like {'case_id': 123, 'date': <date>}.
            Extract all of the 'case_id' fields and use CaseDocument.mget to fetch the case metadata
            for each case.
        """
        result = super().data
        records = result if hasattr(self, 'many') else [result]
        if records:
            cases = CaseDocument.mget([r['case_id'] for r in records])
            cases_by_id = {c.id: c for c in cases}
            for r in records:
                case = cases_by_id.get(r['case_id'])
                if case:
                    r['case'] = CaseDocumentSerializer(case).data
                else:
                    r['case'] = None
        return result


class UserHistoryListSerializer(UserHistoryMixin, ListSerializer):
    pass


class UserHistorySerializer(UserHistoryMixin, serializers.ModelSerializer):
    class Meta:
        model = UserHistory
        fields = ('date', 'case_id')
        list_serializer_class = UserHistoryListSerializer


class CitationSerializer(serializers.ModelSerializer):
    class Meta:
        model = models.Citation
        fields = ('type', 'cite')


class CitationWithCaseSerializer(CitationSerializer):
    case_url = serializers.HyperlinkedRelatedField(source='case', view_name='cases-detail',
                                                   read_only=True, lookup_field='id')
    class Meta:
        model = models.Citation
        fields = CitationSerializer.Meta.fields + ('case_id', 'case_url')


class JurisdictionSerializer(serializers.ModelSerializer):
    url = serializers.HyperlinkedIdentityField(
        view_name="jurisdiction-detail",
        lookup_field='slug')

    class Meta:
        model = models.Jurisdiction
        fields = ('url', 'id', 'slug', 'name', 'name_long', 'whitelisted')

# for elasticsearch
class CaseDocumentSerializer(DocumentSerializer):
<<<<<<< HEAD
    url = serializers.SerializerMethodField()
    frontend_url = serializers.SerializerMethodField()
    reporter = serializers.SerializerMethodField()
    volume = serializers.SerializerMethodField()
    court = serializers.SerializerMethodField()
    jurisdiction = serializers.SerializerMethodField()
    citations = serializers.SerializerMethodField()
    preview = serializers.SerializerMethodField()
    decision_date = serializers.SerializerMethodField()
    citations_included = serializers.SerializerMethodField()

    class Meta:
        document = CaseDocument
        fields = (
            'id',
            'url',
            'name',
            'citations',
            'citations_included',
            'name_abbreviation',
            'decision_date',
            'docket_number',
            'first_page',
            'last_page',
            'citations',
            'volume',
            'reporter',
            'court',
            'jurisdiction',
            'frontend_url',
        )
=======
    def __init__(self, *args, **kwargs):
        """
            If we are instantiated with an Elasticsearch wrapper object, convert to a bare dictionary.
        """
        super().__init__(*args, **kwargs)
        if isinstance(self.instance, CaseDocument):
            self.instance = self.instance._d_
        elif isinstance(self.instance, DictionaryProxy):
            self.instance = self.instance.to_dict()

    class Meta:
        document = CaseDocument
>>>>>>> 8247df82

    _url_templates = None

    def to_representation(self, instance):
        """
            Convert ES result to output dictionary for the API.
        """
        # cache url templates to avoid lookups for each object serialized
        if not self._url_templates:
            def placeholder_url(name):
                return api_reverse(name, ['REPLACE']).replace('REPLACE', '%s')
            CaseDocumentSerializer._url_templates = {
                'case_url': placeholder_url("cases-detail"),
                'frontend_url': reverse('cite_home', host='cite').rstrip('/') + '%s',
                'volume_url': placeholder_url("volumemetadata-detail"),
                'reporter_url': placeholder_url("reporter-detail"),
                'court_url': placeholder_url("court-detail"),
                'jurisdiction_url': placeholder_url("jurisdiction-detail"),
            }

        if "_source" in instance:
            s = instance["_source"]
            preview = [highlight for highlights in instance['highlight'].values() for highlight in highlights] if 'highlight' in instance else []
        else:
            s = instance
            preview = []

        return OrderedDict((
            ("id", s["id"]),
            ("url", self._url_templates['case_url'] % s["id"]),
            ("name", s["name"]),
            ("name_abbreviation", s["name_abbreviation"]),
            ("decision_date", s["decision_date_original"]),
            ("docket_number", s["docket_number"]),
            ("first_page", s["first_page"]),
            ("last_page", s["last_page"]),
            ("citations", [{"type": c["type"], "cite": c["cite"]} for c in s["citations"]]),
            ("volume", {
                "url": self._url_templates['volume_url'] % s["volume"]["barcode"],
                "volume_number": s["volume"]["volume_number"],
                "barcode": s["volume"]["barcode"],
            }),
            ("reporter", {
                "url": self._url_templates['reporter_url'] % s["reporter"]["id"],
                "full_name": s["reporter"]["full_name"],
                "id": s["reporter"]["id"]
            }),
            ("court", {
                "url": self._url_templates['court_url'] % s["court"]['slug'],
                "name_abbreviation": s["court"]["name_abbreviation"],
                "slug": s["court"]["slug"],
                "id": s["court"]["id"],
                "name": s["court"]["name"],
            }),
            ("jurisdiction", {
                "id": s["jurisdiction"]["id"],
                "name_long": s["jurisdiction"]["name_long"],
                "url": self._url_templates['jurisdiction_url'] % s["jurisdiction"]["slug"],
                "slug": s["jurisdiction"]["slug"],
                "whitelisted": s["jurisdiction"]["whitelisted"],
                "name": s["jurisdiction"]["name"],
            }),
            ("frontend_url", self._url_templates['frontend_url'] % s["frontend_url"]),
            ("preview", preview),
        ))


    def get_citations_included(self, obj):
        return models.ExtractedCitation.objects.filter(cited_by=obj.id).values_list('cite_original', flat=True)


class ExtractedCitationSerializer(serializers.ModelSerializer):
    cited_by = serializers.HyperlinkedRelatedField(view_name='cases-detail', read_only=True, lookup_field='id')

    class Meta:
        model = models.ExtractedCitation
        fields = (
            'url',
            'cite_original',
            'normalized_cite',
            'cited_by',
            'reporter_name_original',
            'volume_number_original',
            'page_number_original',
        )


class CaseAllowanceMixin:
    """
        When we serialize case bodies for delivery to the client, we need to make sure, in a race-condition-free
        way, that the correct case allowance is checked and updated. That's handled here by overriding
        serializer.data.

        Do this as a mixin because we have to apply it to the regular serializer and also the list serializer.
    """
    @property
    def data(self):
        request = self.context.get('request')
        user = request.user

        if user.is_anonymous:
            # logged out users won't get any blacklisted case bodies, so nothing to update
            return super().data

        # set request.site_limits so it can be checked later in check_update_case_permissions()
        request.site_limits = SiteLimits.get()

        with transaction.atomic(), transaction.atomic(using='user_data'):
            # for logged-in users, fetch the current user data here inside a transaction, using select_for_update
            # to lock the row so we don't collide with any simultaneous requests
            refreshed_user = user.__class__.objects.select_for_update().get(pk=user.pk)

            # update the info for the existing user model, in case it's changed since the request began
            if not user.unlimited_access_in_effect():
                user.case_allowance_remaining = refreshed_user.case_allowance_remaining
                user.case_allowance_last_updated = refreshed_user.case_allowance_last_updated
                user.has_tracked_history = refreshed_user.has_tracked_history
                user.update_case_allowance(save=False)  # for SiteLimits, make sure we start with up-to-date case_allowance_remaining
                allowance_before = user.case_allowance_remaining

            # pre-fetch IDs of any blacklisted cases in our results that this user has already accessed
            if user.has_tracked_history:
                if hasattr(self, 'many'):
                    case_ids = [case["_source"]['id'] for case in self.instance if not case["_source"]['jurisdiction']['whitelisted']]
                else:
                    case_ids = [self.instance['id']]
                allowed_case_ids = set(UserHistory.objects.filter(case_id__in=case_ids, user_id=user.id).values_list('case_id', flat=True).distinct())
                self.context['allowed_case_ids'] = allowed_case_ids

            result = super().data

            # store history
            if user.track_history:
                cases = result if hasattr(self, 'many') else [result]  # self.many means this is a list view
                to_create = [UserHistory(user_id=user.id, case_id=c['id']) for c in cases if c['casebody']['status'] == 'ok']
                if to_create:
                    UserHistory.objects.bulk_create(to_create)
                    user.has_tracked_history = True

            # if user's case allowance was updated, save
            # (this works because it's part of the same transaction with the select_for_update --
            # we don't have to use the same object)
            if user.tracker.changed():
                user.save()

        # update site-wide limits
        if not user.unlimited_access_in_effect():
            cases_sent = allowance_before - user.case_allowance_remaining
            SiteLimits.add_values(daily_downloads=cases_sent)

        return result


class ListSerializerWithCaseAllowance(CaseAllowanceMixin, ListSerializer):
    """ Custom ListSerializer for CaseDocumentSerializerWithCasebody that enforces CaseAllowance. """
    pass


class CaseDocumentSerializerWithCasebody(CaseAllowanceMixin, CaseDocumentSerializer):
    class Meta:
        document = CaseDocument
        list_serializer_class = ListSerializerWithCaseAllowance

    def to_representation(self, instance, check_permissions=True):
        case = super().to_representation(instance)
        request = self.context.get('request')

        # check permissions for full-text access to this case
        if not check_permissions:
            status = 'ok'
        elif 'id' not in case['jurisdiction']:
            status = "error_unknown"
        elif case['jurisdiction']['whitelisted']:
            status = "ok"
        elif request.user.is_anonymous:
            status = "error_auth_required"
        elif request.user.has_tracked_history and case['id'] in self.context['allowed_case_ids']:
            print("allowing %s because of track_history" % case['id'])
            status = "ok"
        elif request.site_limits.daily_downloads >= request.site_limits.daily_download_limit:
            status = "error_sitewide_limit_exceeded"
        else:
            try:
                request.user.update_case_allowance(case_count=1, save=False)
                status = "ok"
            except AttributeError:
                status = "error_limit_exceeded"

        # render case
        data = None
        if status == 'ok':
            body_format = self.context.get('force_body_format') or request.query_params.get('body_format')

            if body_format not in ('html', 'xml'):
                body_format = 'text'
            source = instance['_source'] if '_source' in instance else instance
            data = source['casebody_data'][body_format]

        case['casebody'] = {'status': status, 'data': data}
        return case


class VolumeSerializer(serializers.ModelSerializer):
    jurisdictions = JurisdictionSerializer(source='reporter.jurisdictions', many=True)
    reporter_url = serializers.HyperlinkedRelatedField(source='reporter', view_name='reporter-detail', read_only=True)
    reporter = serializers.ReadOnlyField(source='xml_reporter_full_name')
    start_year = serializers.ReadOnlyField(source='spine_start_year')
    end_year = serializers.ReadOnlyField(source='spine_end_year')
    volume_number = serializers.ReadOnlyField(source='xml_volume_number')
    publisher = serializers.ReadOnlyField(source='xml_publisher')
    publication_year = serializers.ReadOnlyField(source='xml_publication_year')
    pdf_url = serializers.FileField(source='pdf_file')

    class Meta:
        model = models.VolumeMetadata
        fields = (
            'url',
            'barcode',
            'volume_number',
            'title',
            'publisher',
            'publication_year',
            'start_year',
            'end_year',
            'nominative_volume_number',
            'nominative_name',
            'series_volume_number',
            'reporter',
            'reporter_url',
            'jurisdictions',
            'pdf_url',
        )


class ReporterSerializer(serializers.ModelSerializer):
    jurisdictions = JurisdictionSerializer(many=True)

    class Meta:
        model = models.Reporter
        fields = (
            'id',
            'url',
            'full_name',
            'short_name',
            'start_year',
            'end_year',
            'jurisdictions',
        )


class CourtSerializer(serializers.ModelSerializer):
    jurisdiction_url = serializers.HyperlinkedRelatedField(
        source='jurisdiction', view_name='jurisdiction-detail', read_only=True, lookup_field='slug')
    jurisdiction = serializers.ReadOnlyField(source='jurisdiction.name')
    url = serializers.HyperlinkedIdentityField(
        view_name="court-detail",
        lookup_field='slug')

    class Meta:
        model = models.Court
        fields = (
            'id',
            'url',
            'name',
            'name_abbreviation',
            'jurisdiction',
            'jurisdiction_url',
            'slug',
        )


### BULK SERIALIZERS ###

class CaseExportSerializer(serializers.ModelSerializer):
    download_url = serializers.SerializerMethodField()

    class Meta:
        model = models.CaseExport
        fields = ('id', 'download_url', 'file_name', 'export_date', 'public', 'filter_type', 'filter_id', 'body_format')

    def get_download_url(self, obj):
        return api_reverse('caseexport-download', kwargs={'pk': obj.pk}, request=self.context.get('request'))


class NoLoginCaseDocumentSerializer(CaseDocumentSerializerWithCasebody):
    def to_representation(self, instance, check_permissions=False):
        """ Tell get_casebody not to check for case download permissions. """
        return super().to_representation(instance, check_permissions=check_permissions)

    @property
    def data(self):
        """ Skip tracking of download counts. """
        return super(DocumentSerializer, self).data<|MERGE_RESOLUTION|>--- conflicted
+++ resolved
@@ -75,39 +75,6 @@
 
 # for elasticsearch
 class CaseDocumentSerializer(DocumentSerializer):
-<<<<<<< HEAD
-    url = serializers.SerializerMethodField()
-    frontend_url = serializers.SerializerMethodField()
-    reporter = serializers.SerializerMethodField()
-    volume = serializers.SerializerMethodField()
-    court = serializers.SerializerMethodField()
-    jurisdiction = serializers.SerializerMethodField()
-    citations = serializers.SerializerMethodField()
-    preview = serializers.SerializerMethodField()
-    decision_date = serializers.SerializerMethodField()
-    citations_included = serializers.SerializerMethodField()
-
-    class Meta:
-        document = CaseDocument
-        fields = (
-            'id',
-            'url',
-            'name',
-            'citations',
-            'citations_included',
-            'name_abbreviation',
-            'decision_date',
-            'docket_number',
-            'first_page',
-            'last_page',
-            'citations',
-            'volume',
-            'reporter',
-            'court',
-            'jurisdiction',
-            'frontend_url',
-        )
-=======
     def __init__(self, *args, **kwargs):
         """
             If we are instantiated with an Elasticsearch wrapper object, convert to a bare dictionary.
@@ -120,7 +87,6 @@
 
     class Meta:
         document = CaseDocument
->>>>>>> 8247df82
 
     _url_templates = None
 
@@ -188,26 +154,6 @@
         ))
 
 
-    def get_citations_included(self, obj):
-        return models.ExtractedCitation.objects.filter(cited_by=obj.id).values_list('cite_original', flat=True)
-
-
-class ExtractedCitationSerializer(serializers.ModelSerializer):
-    cited_by = serializers.HyperlinkedRelatedField(view_name='cases-detail', read_only=True, lookup_field='id')
-
-    class Meta:
-        model = models.ExtractedCitation
-        fields = (
-            'url',
-            'cite_original',
-            'normalized_cite',
-            'cited_by',
-            'reporter_name_original',
-            'volume_number_original',
-            'page_number_original',
-        )
-
-
 class CaseAllowanceMixin:
     """
         When we serialize case bodies for delivery to the client, we need to make sure, in a race-condition-free
