version: '2'
services:
    db:
        build:
          context: ../services/docker
          dockerfile: extended-postgres.dockerfile
        image: capstone-postgres:0.1
        environment:
            POSTGRES_PASSWORD: password
        volumes:
          - db_data:/var/lib/postgresql/data:delegated
    redis:
        image: redis:4
#    rabbit:
#        # see https://github.com/dockerfile/rabbitmq/issues/22 if this should be persistent
#        hostname: rabbit
#        image: rabbitmq:latest
#        environment:
#            - RABBITMQ_DEFAULT_USER=admin
#            - RABBITMQ_DEFAULT_PASS=mypass
##        mem_limit: 128M
    elasticsearch:
        image: docker.elastic.co/elasticsearch/elasticsearch:6.8.2
        environment:
          - node.name=es01
          - bootstrap.memory_lock=true
          - "ES_JAVA_OPTS=-Xms1024m -Xmx1024m"
        ulimits:
          memlock:
            soft: -1
            hard: -1
        volumes:
          - esdata01:/usr/share/elasticsearch/data
        ports:
          - 9200:9200
    worker:
        build: .
<<<<<<< HEAD
        image: capstone:0.3.47-0249479fdca77f38c076a55af943adb0
=======
        image: capstone:0.3.48-338c30c5e47794511e5c994194838e0f
>>>>>>> c45b84a4
        volumes:
            # NAMED VOLUMES
            # Use a named, persistent volume so that the node_modules directory,
            # which is created during the image's build process, and which our
            # code presently expects to be nested inside the /app directory,
            # isn't wiped out when mounting our code.
            - node_modules:/app/node_modules:delegated
            # Use a delegated volume for this instance's redis (used by tests)
            # to hopefully smooth I/O performance issues. Necessary?
            - test_redis:/var/lib/redis:delegated
            # MOUNTS
            - .:/app
            - ../services:/services

        depends_on:
            - redis
            - db
        command: celery -A config worker --concurrency=4 --loglevel=info
        environment:
            # let Django load Docker-specific settings conditionally
            - DOCKERIZED=True
        extra_hosts:
          - "case.test:127.0.0.1"
          - "api.case.test:127.0.0.1"
    web:
        build: .
<<<<<<< HEAD
        image: capstone:0.3.47-0249479fdca77f38c076a55af943adb0
=======
        image: capstone:0.3.48-338c30c5e47794511e5c994194838e0f
>>>>>>> c45b84a4
        volumes:
            # NAMED VOLUMES
            - node_modules:/app/node_modules:delegated
            - test_redis:/var/lib/redis:delegated
            # MOUNTS
            - .:/app
            - ../services:/services
        depends_on:
            - redis
            - db
        command: /bin/bash
        tty: true
        environment:
            # let Django load Docker-specific settings conditionally
            - DOCKERIZED=True
        extra_hosts:
          - "case.test:127.0.0.1"
          - "api.case.test:127.0.0.1"
        ports:
            - "8000:8000"
            - "8080:8080"
#        mem_limit: 128M

volumes:
    db_data:
    node_modules:
    test_redis:
    esdata01:
      driver: local<|MERGE_RESOLUTION|>--- conflicted
+++ resolved
@@ -35,11 +35,7 @@
           - 9200:9200
     worker:
         build: .
-<<<<<<< HEAD
-        image: capstone:0.3.47-0249479fdca77f38c076a55af943adb0
-=======
-        image: capstone:0.3.48-338c30c5e47794511e5c994194838e0f
->>>>>>> c45b84a4
+        image: capstone:0.3.48-f7a13208fd5a61a61250c559e56c19c3
         volumes:
             # NAMED VOLUMES
             # Use a named, persistent volume so that the node_modules directory,
@@ -66,11 +62,7 @@
           - "api.case.test:127.0.0.1"
     web:
         build: .
-<<<<<<< HEAD
-        image: capstone:0.3.47-0249479fdca77f38c076a55af943adb0
-=======
-        image: capstone:0.3.48-338c30c5e47794511e5c994194838e0f
->>>>>>> c45b84a4
+        image: capstone:0.3.48-f7a13208fd5a61a61250c559e56c19c3
         volumes:
             # NAMED VOLUMES
             - node_modules:/app/node_modules:delegated
